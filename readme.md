# Small Powers of Tau


This implementation aims to target small non-Groth16 powers of tau ceremonies. The code was audited by SECBIT Labs on September 20th, 2022. Checkout the report here: [https://github.com/ethereum/kzg-ceremony/blob/main/KZG10-Ceremony-audit-report.pdf]()

## Performance

- No optimisations have been added, so the code will most likely be very slow. This includes adding rayon and swapping many pairings checks for multi exponentiations and a single pairing check.

## Usage

Below we show different uses of the API depending on the actor.

### Contributor

In order to contribute to a ceremony, you need to:

- Receive and deserialise the most recent SRS
- Create a random private key
- Use your private key to update the SRS, creating an update proof
- Send the update proof and the updated SRS.

```rust
    // Specify the parameters for the ceremony
   let params = Parameters {
            num_g1_elements_needed: 100,
            num_g2_elements_needed: 2,
    };

    let bytes = // Assuming you received the most recent SRS as a bytes

    // Deserialise the bytes received to create the SRS
    // This method will ensure that the first points is in the correct group and that none of the points are zero
    let mut srs = SRS::deserialise(bytes, params);

    // Save the old SRS as we will do subgroup checks on it, after
    // since we assume that the Coordinator is honest.
    let old_srs = srs.clone();

    // Create your private key
    let private_key = PrivateKey::rand(rng);

    // Update the SRS creating an update proof
    let update_proof = srs.update(private_key);

    // Send the SRS and update proof to the appropriate party
    update_proof.serialise();
    srs.serialise();

    // Now verify that the old srs before your contribution was applied
    // was correct.
    let is_valid = old_srs.subgroup_check();
    if !is_valid {
        // do not attest to contributing
    }
````

### Protocol Verifier

The job of the protocol verifier is to check whether a contribution was valid during the ceremony. If not, the contribution is thrown away like it never existed along with the update proof.

The workflow is as follows:

- Receive and deserialise the SRS that was sent by a contributor along with the update proof
- Check that the update proof is valid. This includes checking that the SRS received, does indeed build on the SRS that the verifier currently holds.
- Signal to the protocol if the update was valid. At this point, one could delete the old SRS keeping the update proof.

```rust
    // Specify the parameters for the ceremony
   let params = Parameters {
            num_g1_elements_needed: 100,
            num_g2_elements_needed: 2,
    };

    let bytes = // Assuming you received the most recent SRS and the update proof

    let srs_old = // The verifier will always have an old SRS in memory or on disk

    // Deserialise the bytes received to create the SRS
    // This method will ensure that the points are in the correct group and that none of the points are zero
    let mut srs_new = SRS::deserialise(bytes, params);
    // Deserialise the update proof
    let update_proof = UpdateProof::deserialise(bytes)

    let valid_update = SRS::verify_update(&srs_old, &srs_new, &update_proof);

    // Do something based on whether the update was valid
````

### Ceremony Integrity Verifier

These are the actors who want to either check that their contributions were included in the SRS or that the SRS was indeed updated according to the update proofs.

```rust
    // Specify the parameters for the ceremony
   let params = Parameters {
            num_g1_elements_needed: 100,
            num_g2_elements_needed: 2,
    };

    let bytes = // Assuming you downloaded the starting SRS, the final SRS and the update proofs from some storage location

    let starting_srs = SRS::deserialise(bytes, params);
    let final_srs = SRS::deserialise(bytes, params);
    let update_proofs = //

    // Verify that these update proofs indeed do correspond to the transition from the starting SRS to the final SRS
    let valid_updates = Ceremony::verify(starting_srs, final_srs, update_proofs);

    // Now lets assume that I have contributed to the ceremony and I want to verify tht my contribution was included.
    // I should have a public key that was included in my update proof
    let public_key = //

    let (valid_updates, position) = Ceremony::verify_and_find_contribution(starting_srs, final_srs, update_proofs, public_key);

    // If position is None/Nil then your contribution was not included. Else the position of your contribution will be returned.
````

<<<<<<< HEAD
## Build for browser-based deployment

wasm-pack build --targe no-modules

The `pkg` folder will contain the necessary javascript and wasm modules
to copy and run in a node.js app.

## License 
=======
## License
>>>>>>> 92f5b188

This project is distributed under a dual license. (MIT/APACHE)

Unless you explicitly state otherwise, any contribution intentionally submitted for inclusion in this crate by you, as defined in the Apache-2.0 license, shall be dual licensed as above, without any additional terms or conditions.

## Reference

[Implementation Reference](https://github.com/crate-crypto/ceremony-specs)
[Written Reference](https://github.com/ethereum/kzg-ceremony-specs)
[Technical Rationale](https://hackmd.io/C0lk1xyWQryGggRlNYDqZw)
## Status

This project is a work in progress.<|MERGE_RESOLUTION|>--- conflicted
+++ resolved
@@ -116,7 +116,6 @@
     // If position is None/Nil then your contribution was not included. Else the position of your contribution will be returned.
 ````
 
-<<<<<<< HEAD
 ## Build for browser-based deployment
 
 wasm-pack build --targe no-modules
@@ -124,10 +123,7 @@
 The `pkg` folder will contain the necessary javascript and wasm modules
 to copy and run in a node.js app.
 
-## License 
-=======
 ## License
->>>>>>> 92f5b188
 
 This project is distributed under a dual license. (MIT/APACHE)
 
