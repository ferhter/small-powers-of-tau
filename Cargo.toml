--- conflicted
+++ resolved
@@ -7,20 +7,12 @@
 repository = "https://github.com/crate-crypto/small-powers-of-tau"
 # See more keys and their definitions at https://doc.rust-lang.org/cargo/reference/manifest.html
 
-[lib]
-crate-type = ["cdylib", "lib"]
-
 [dependencies]
 
 rand_core = { version = "0.6.3", features = ["getrandom"] }
 rand_chacha = { version = "0.3.1" }
 rand = { version = "0.8.4" }
-<<<<<<< HEAD
-getrandom = { version = "0.2", features = ["js"] }
-rayon = "1.5"
-=======
 rayon = { version = "1.0", optional = true }
->>>>>>> 92f5b188
 itertools = "0.10.1"
 ark-ec = { version = "0.3", default-features = false }
 ark-ff = { version = "0.3.0", default-features = false }
@@ -29,13 +21,6 @@
 zeroize = { version = "1.5.7", features = ["zeroize_derive"] }
 hex = "0.4.3"
 serde = { version = "1", features = ["derive"] }
-
-# wasm
-wasm-bindgen = { version = "0.2.74" }
-wasm-bindgen-rayon = "1.0"
-js-sys = { version = "0.3.35" }
-web-sys = { version = "0.3.35", features = ["console"] }
-console_error_panic_hook = { version = "0.1.6" }
 
 [dev-dependencies]
 criterion = "0.3"
@@ -47,14 +32,5 @@
 
 [features]
 default = ["parallel", "asm"]
-<<<<<<< HEAD
-parallel = ["ark-ff/parallel", "ark-poly/parallel", "ark-ec/parallel"]
-asm = ["ark-ff/asm"]
-## wasm = ["wasm-bindgen", "js-sys", "web-sys", "console_error_panic_hook"]
-
-[package.metadata.wasm-pack.profile.release]
-wasm-opt = false
-=======
 parallel = ["ark-ff/parallel", "ark-ec/parallel", "rayon", "ark-std/parallel"]
-asm = ["ark-ff/asm"]
->>>>>>> 92f5b188
+asm = ["ark-ff/asm"]