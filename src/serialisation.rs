use crate::interop_point_encoding::{
    deserialize_g1, deserialize_g2, serialize_g1, serialize_g2, G1_SERIALISED_SIZE,
    G2_SERIALISED_SIZE,
};
use serde::{Deserialize, Serialize};

use crate::{
    srs::{Parameters, SRS},
    update_proof::UpdateProof,
};
<<<<<<< HEAD
use ark_bls12_381::{G1Affine, G1Projective, G2Affine, G2Projective};
use ark_ec::AffineCurve;
use ark_ff::Zero;
use ark_serialize::{CanonicalDeserialize, CanonicalSerialize};
use rayon::iter::{IntoParallelRefIterator, ParallelIterator};

// macro_rules! log {
//     ($($t:tt)*) => (web_sys::console::log_1(&format_args!($($t)*).to_string().into()))
// }

// use js_sys;
// use web_sys;
// use console_error_panic_hook;


// TODO: Once we specify how to deal with failure cases, make these methods return a Result
pub enum SubgroupCheck {
    // This is very expensive, each group element is multiplied by the order of the prime subgroup
    // The result is checked to be the identity.
    Full,
    // Only the first group element is checked. This should only be done for participants of the ceremony.
    Partial,
}
impl Accumulator {
    pub fn serialise(&self) -> Vec<u8> {
        let mut bytes = Vec::new();

        for g1 in &self.tau_g1 {
            g1.serialize_unchecked(&mut bytes).unwrap()
=======
use ark_bls12_381::{G1Projective, G2Projective};
use ark_ec::{AffineCurve, ProjectiveCurve};

fn hex_string_to_g1(hex_str: &str) -> Option<G1Projective> {
    if let Some(stripped_point_json) = hex_str.strip_prefix("0x") {
        let bytes = hex::decode(stripped_point_json).ok()?;
        if bytes.len() != G1_SERIALISED_SIZE {
            return None;
>>>>>>> 92f5b188
        }
        let mut fixed_array = [0u8; G1_SERIALISED_SIZE];
        fixed_array.copy_from_slice(&bytes);
        return Some(deserialize_g1(fixed_array)?.into_projective());
    } else {
        return None;
    }
}
fn hex_string_to_g2(hex_str: &str) -> Option<G2Projective> {
    if let Some(stripped_point_json) = hex_str.strip_prefix("0x") {
        let bytes = hex::decode(stripped_point_json).ok()?;
        if bytes.len() != G2_SERIALISED_SIZE {
            return None;
        }
        let mut fixed_array = [0u8; G2_SERIALISED_SIZE];
        fixed_array.copy_from_slice(&bytes);
        return Some(deserialize_g2(fixed_array)?.into_projective());
    } else {
        return None;
    }
}

impl SRS {
    pub fn serialise(&self) -> (Vec<String>, Vec<String>) {
        self.to_json_array()
    }

    fn g1s_to_json_array(g1s: &[G1Projective]) -> Vec<String> {
        let mut g1_points_json = Vec::new();

        let g1_points_affine = G1Projective::batch_normalization_into_affine(g1s);

        for point in &g1_points_affine {
            let mut point_as_hex = hex::encode(serialize_g1(point));
            point_as_hex.insert_str(0, "0x");
            g1_points_json.push(point_as_hex)
        }

        g1_points_json
    }
    fn g2s_to_json_array(g2s: &[G2Projective]) -> Vec<String> {
        let mut g2_points_json = Vec::new();

        let g2_points_affine = G2Projective::batch_normalization_into_affine(g2s);

        for point in &g2_points_affine {
            let mut point_as_hex = hex::encode(serialize_g2(point));
            point_as_hex.insert_str(0, "0x");
            g2_points_json.push(point_as_hex)
        }

        g2_points_json
    }

    fn to_json_array(&self) -> (Vec<String>, Vec<String>) {
        let g1_points_json = Self::g1s_to_json_array(self.g1_elements());
        let g2_points_json = Self::g2s_to_json_array(self.g2_elements());

        (g1_points_json, g2_points_json)
    }

    // We do not check if the point is the identity when deserialising
    // What we do check, is that every point is a point on the curve
    pub fn deserialise(json_arr: (&[String], &[String]), parameters: Parameters) -> Option<Self> {
        SRS::from_json_array(json_arr, parameters)
    }

    fn from_json_array(json_array: (&[String], &[String]), parameters: Parameters) -> Option<Self> {
        let (g1_points_json_array, g2_points_json_array) = json_array;
        let mut g1 = vec![];
        let mut g2 = vec![];

        for point_json in g1_points_json_array {
            g1.push(hex_string_to_g1(&point_json)?);
        }
        for point_json in g2_points_json_array {
            g2.push(hex_string_to_g2(&point_json)?)
        }

        if g1.len() != parameters.num_g1_elements_needed {
            return None;
        }
        if g2.len() != parameters.num_g2_elements_needed {
            return None;
        }

        SRS::from_vectors(g1, g2)
    }
}

impl UpdateProof {
    pub fn serialise(&self) -> [String; 2] {
        self.to_json_array()
    }

    fn to_json_array(&self) -> [String; 2] {
        let mut a = hex::encode(serialize_g2(&self.commitment_to_secret.into_affine()));
        a.insert_str(0, "0x");

        let mut b = hex::encode(serialize_g1(&self.new_accumulated_point.into_affine()));
        b.insert_str(0, "0x");

        [a, b]
    }
    pub fn deserialise(json_array: [String; 2]) -> Option<Self> {
        UpdateProof::from_json_array(json_array)
    }

    fn from_json_array(points_json_arr: [String; 2]) -> Option<Self> {
        let commitment_to_secret = hex_string_to_g2(&points_json_arr[0])?;
        let new_accumulated_point = hex_string_to_g1(&points_json_arr[1])?;

        Some(UpdateProof {
            commitment_to_secret,
            new_accumulated_point,
        })
    }
}

#[derive(Debug, Serialize, Deserialize, Clone)]
pub struct SRSJson {
    #[serde(rename = "numG1Powers")]
    num_g1_powers: usize,
    #[serde(rename = "numG2Powers")]
    num_g2_powers: usize,
    #[serde(rename = "powersOfTau")]
    powers_of_tau: PowerOfTau,
    #[serde(rename = "potPubkey")]
    pub pot_pubkey: String,
}

#[derive(Debug, Serialize, Deserialize, Clone)]
pub struct PowerOfTau {
    #[serde(rename = "G1Powers")]
    g1_powers: Vec<String>,
    #[serde(rename = "G2Powers")]
    g2_powers: Vec<String>,
}

impl From<&SRS> for SRSJson {
    fn from(srs: &SRS) -> Self {
        let g1s = srs.g1_elements();
        let g2s = srs.g2_elements();

        Self {
            num_g1_powers: g1s.len(),
            num_g2_powers: g2s.len(),
            powers_of_tau: PowerOfTau {
                g1_powers: SRS::g1s_to_json_array(g1s),
                g2_powers: SRS::g2s_to_json_array(g2s)
            },
            pot_pubkey: SRS::g2s_to_json_array(g2s).get(0).unwrap().to_string(),
        }
    }
}
impl From<&SRSJson> for Option<SRS> {
    fn from(srs: &SRSJson) -> Self {
        let parameters = Parameters {
            num_g1_elements_needed: srs.num_g1_powers,
            num_g2_elements_needed: srs.num_g2_powers,
        };
        SRS::deserialise(
            (&srs.powers_of_tau.g1_powers, &srs.powers_of_tau.g2_powers),
            parameters,
        )
    }
}
#[cfg(test)]
mod tests {
    use crate::keypair::PrivateKey;
    use ark_bls12_381::Fr;
    use ark_ec::ProjectiveCurve;
    use ark_ff::PrimeField;

    use super::*;
    #[test]
    fn update_proof_serialise_roundtrip() {
        let proof = UpdateProof {
            commitment_to_secret: G2Projective::prime_subgroup_generator()
                .mul(Fr::from(200u64).into_repr()),
            new_accumulated_point: G1Projective::prime_subgroup_generator()
                .mul(Fr::from(789u64).into_repr()),
        };

        let bytes = proof.serialise();
        let deserialised_proof = UpdateProof::deserialise(bytes).unwrap();

        assert_eq!(proof, deserialised_proof)
    }

    #[test]
    fn srs_serialise_roundtrip() {
        let params = Parameters {
            num_g1_elements_needed: 100,
            num_g2_elements_needed: 25,
        };

        let secret = PrivateKey::from_u64(5687);
        let mut acc = SRS::new(params).unwrap();
        acc.update(secret);

        let bytes = acc.serialise();
        let deserialised_srs = SRS::deserialise((&bytes.0, &bytes.1), params).unwrap();

        assert_eq!(acc, deserialised_srs);
    }
}<|MERGE_RESOLUTION|>--- conflicted
+++ resolved
@@ -8,37 +8,6 @@
     srs::{Parameters, SRS},
     update_proof::UpdateProof,
 };
-<<<<<<< HEAD
-use ark_bls12_381::{G1Affine, G1Projective, G2Affine, G2Projective};
-use ark_ec::AffineCurve;
-use ark_ff::Zero;
-use ark_serialize::{CanonicalDeserialize, CanonicalSerialize};
-use rayon::iter::{IntoParallelRefIterator, ParallelIterator};
-
-// macro_rules! log {
-//     ($($t:tt)*) => (web_sys::console::log_1(&format_args!($($t)*).to_string().into()))
-// }
-
-// use js_sys;
-// use web_sys;
-// use console_error_panic_hook;
-
-
-// TODO: Once we specify how to deal with failure cases, make these methods return a Result
-pub enum SubgroupCheck {
-    // This is very expensive, each group element is multiplied by the order of the prime subgroup
-    // The result is checked to be the identity.
-    Full,
-    // Only the first group element is checked. This should only be done for participants of the ceremony.
-    Partial,
-}
-impl Accumulator {
-    pub fn serialise(&self) -> Vec<u8> {
-        let mut bytes = Vec::new();
-
-        for g1 in &self.tau_g1 {
-            g1.serialize_unchecked(&mut bytes).unwrap()
-=======
 use ark_bls12_381::{G1Projective, G2Projective};
 use ark_ec::{AffineCurve, ProjectiveCurve};
 
@@ -47,7 +16,6 @@
         let bytes = hex::decode(stripped_point_json).ok()?;
         if bytes.len() != G1_SERIALISED_SIZE {
             return None;
->>>>>>> 92f5b188
         }
         let mut fixed_array = [0u8; G1_SERIALISED_SIZE];
         fixed_array.copy_from_slice(&bytes);
